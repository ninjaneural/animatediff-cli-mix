--- conflicted
+++ resolved
@@ -25,11 +25,8 @@
     deprecate,
     is_accelerate_available,
     is_accelerate_version,
-<<<<<<< HEAD
     is_compiled_module,
     randn_tensor,
-=======
->>>>>>> 1911af25
 )
 from diffusers.utils.torch_utils import randn_tensor
 from einops import rearrange
