import os
import glob
import logging
import re
from os import PathLike
from pathlib import Path
from typing import Any, Dict, List, Union

import torch
from controlnet_aux import HEDdetector, LineartAnimeDetector, OpenposeDetector
from diffusers import AutoencoderKL, ControlNetModel, DiffusionPipeline, StableDiffusionControlNetImg2ImgPipeline, StableDiffusionPipeline
from transformers import CLIPImageProcessor, CLIPTextModel, CLIPTokenizer

from animatediff import get_dir
from animatediff.models.clip import CLIPSkipTextModel
from animatediff.models.unet import UNet3DConditionModel
from animatediff.pipelines import AnimationPipeline, load_text_embeddings
from animatediff.schedulers import get_scheduler
from animatediff.settings import InferenceConfig, ModelConfig
from animatediff.utils.convert_lora_safetensor_to_diffusers import convert_lora
from animatediff.utils.model import ensure_motion_modules, get_checkpoint_weights
from animatediff.utils.util import get_resized_image, get_resized_images, save_video

logger = logging.getLogger(__name__)

data_dir = get_dir("data")
default_base_path = data_dir.joinpath("models/huggingface/stable-diffusion-v1-5")

re_clean_prompt = re.compile(r"[^\w\-, ]")

lineart_anime_processor = None
openpose_processor = None
softedge_processor = None


def load_safetensors_lora(text_encoder, unet, lora_path, alpha=0.75, is_animatediff=True):
    from safetensors.torch import load_file

    from animatediff.utils.lora_diffusers import LoRANetwork, create_network_from_weights

    sd = load_file(lora_path)

    print(f"create LoRA network")
    lora_network: LoRANetwork = create_network_from_weights(text_encoder, unet, sd, multiplier=alpha, is_animatediff=is_animatediff)
    print(f"load LoRA network weights")
    lora_network.load_state_dict(sd, False)
    lora_network.merge_to(alpha)


def create_controlnet_model(type_str):
    if type_str == "controlnet_tile":
        return ControlNetModel.from_pretrained("lllyasviel/control_v11f1e_sd15_tile")
    elif type_str == "controlnet_lineart_anime":
        return ControlNetModel.from_pretrained("lllyasviel/control_v11p_sd15s2_lineart_anime")
    elif type_str == "controlnet_ip2p":
        return ControlNetModel.from_pretrained("lllyasviel/control_v11e_sd15_ip2p")
    elif type_str == "controlnet_openpose":
        return ControlNetModel.from_pretrained("lllyasviel/control_v11p_sd15_openpose")
    elif type_str == "controlnet_softedge":
        return ControlNetModel.from_pretrained("lllyasviel/control_v11p_sd15_softedge")
    else:
        raise ValueError(f"unknown controlnet type {type_str}")


def get_preprocessor(type_str):
    global lineart_anime_processor, openpose_processor, softedge_processor
    if type_str == "controlnet_lineart_anime":
        if not lineart_anime_processor:
            lineart_anime_processor = LineartAnimeDetector.from_pretrained("lllyasviel/Annotators")
        return lineart_anime_processor
    elif type_str == "controlnet_openpose":
        if not openpose_processor:
            openpose_processor = OpenposeDetector.from_pretrained("lllyasviel/Annotators")
        return openpose_processor
    elif type_str == "controlnet_softedge":
        if not softedge_processor:
            softedge_processor = HEDdetector.from_pretrained("lllyasviel/Annotators")
        return softedge_processor
    else:
        raise ValueError(f"unknown controlnet type {type_str}")


def get_preprocessed_img(type_str, img):
    if type_str in ("controlnet_tile", "controlnet_ip2p"):
        return img
    elif type_str in ("controlnet_lineart_anime", "controlnet_openpose", "controlnet_softedge"):
        return get_preprocessor(type_str)(img)
    else:
        raise ValueError(f"unknown controlnet type {type_str}")


def create_pipeline(
    base_model: Union[str, PathLike] = default_base_path,
    model_config: ModelConfig = ...,
    infer_config: InferenceConfig = ...,
    use_xformers: bool = True,
) -> AnimationPipeline:
    """Create an AnimationPipeline from a pretrained model.
    Uses the base_model argument to load or download the pretrained reference pipeline model."""

    # make sure motion_module is a Path and exists
    logger.info("Checking motion module...")
    motion_module = data_dir.joinpath(model_config.motion_module)
    if not (motion_module.exists() and motion_module.is_file()):
        # check for safetensors version
        motion_module = motion_module.with_suffix(".safetensors")
        if not (motion_module.exists() and motion_module.is_file()):
            # download from HuggingFace Hub if not found
            ensure_motion_modules()
        if not (motion_module.exists() and motion_module.is_file()):
            # this should never happen, but just in case...
            raise FileNotFoundError(f"Motion module {motion_module} does not exist or is not a file!")

    logger.info("Loading tokenizer...")
    tokenizer: CLIPTokenizer = CLIPTokenizer.from_pretrained(base_model, subfolder="tokenizer")
    logger.info("Loading text encoder...")
    text_encoder: CLIPSkipTextModel = CLIPSkipTextModel.from_pretrained(base_model, subfolder="text_encoder")
    logger.info("Loading VAE...")
    vae: AutoencoderKL = AutoencoderKL.from_pretrained(base_model, subfolder="vae")
    logger.info("Loading UNet...")
    unet: UNet3DConditionModel = UNet3DConditionModel.from_pretrained_2d(
        pretrained_model_path=base_model,
        motion_module_path=motion_module,
        subfolder="unet",
        unet_additional_kwargs=infer_config.unet_additional_kwargs,
    )
    feature_extractor = CLIPImageProcessor.from_pretrained(base_model, subfolder="feature_extractor")

    # set up scheduler
    sched_kwargs = infer_config.noise_scheduler_kwargs
    scheduler = get_scheduler(model_config.scheduler, sched_kwargs)
    logger.info(f'Using scheduler "{model_config.scheduler}" ({scheduler.__class__.__name__})')

    # Load the checkpoint weights into the pipeline
    if model_config.path is not None:
        # Resolve the input model path
        model_path = Path(model_config.path).resolve()
        if model_path.exists():
            # if the absolute model path exists, use it unmodified
            logger.info(f"Loading weights from {model_path}")
        else:
            # otherwise search for the model path relative to the data directory
            model_path = data_dir.joinpath(model_config.path).resolve()
            logger.info(f"Loading weights from {model_path}")

        # Identify whether we have a checkpoint or a HF data dir and load appropriately
        if model_path.is_file():
            logger.debug("Loading from single checkpoint file")
            unet_state_dict, tenc_state_dict, vae_state_dict = get_checkpoint_weights(model_path)
        elif model_path.is_dir():
            logger.debug("Loading from Diffusers model directory")
            temp_pipeline = StableDiffusionPipeline.from_pretrained(model_path)
            unet_state_dict, tenc_state_dict, vae_state_dict = (
                temp_pipeline.unet.state_dict(),
                temp_pipeline.text_encoder.state_dict(),
                temp_pipeline.vae.state_dict(),
            )
            del temp_pipeline
        else:
            raise FileNotFoundError(f"model_path {model_path} is not a file or directory")

        # Load into the unet, TE, and VAE
        logger.info("Merging weights into UNet...")
        _, unet_unex = unet.load_state_dict(unet_state_dict, strict=False)
        if len(unet_unex) > 0:
            raise ValueError(f"UNet has unexpected keys: {unet_unex}")
        tenc_missing, _ = text_encoder.load_state_dict(tenc_state_dict, strict=False)
        if len(tenc_missing) > 0:
            raise ValueError(f"TextEncoder has missing keys: {tenc_missing}")
        vae_missing, _ = vae.load_state_dict(vae_state_dict, strict=False)
        if len(vae_missing) > 0:
            raise ValueError(f"VAE has missing keys: {vae_missing}")
    else:
        logger.info("Using base model weights (no checkpoint/LoRA)")

    # enable xformers if available
    if use_xformers:
        logger.info("Enabling xformers memory-efficient attention")
        unet.enable_xformers_memory_efficient_attention()

    # I'll deal with LoRA later...

    # lora
    for l in model_config.lora_map:
        lora_path = data_dir.joinpath(l)
        if lora_path.is_file():
            logger.info(f"Loading lora {lora_path}")
            logger.info(f"alpha = {model_config.lora_map[l]}")
            load_safetensors_lora(text_encoder, unet, lora_path, alpha=model_config.lora_map[l])

    # controlnet
    controlnet_map = {}
    if model_config.controlnet_map:
        c_image_dir = data_dir.joinpath(model_config.controlnet_map["input_image_dir"])

        for c in model_config.controlnet_map:
            item = model_config.controlnet_map[c]
            if type(item) is dict:
                if item["enable"] == True:
                    img_dir = c_image_dir.joinpath(c)
                    cond_imgs = sorted(glob.glob(os.path.join(img_dir, "[0-9]*.png"), recursive=False))
                    if len(cond_imgs) > 0:
                        controlnet_map[c] = create_controlnet_model(c)

    if not controlnet_map:
        controlnet_map = None

    logger.info("Creating AnimationPipeline...")
    pipeline = AnimationPipeline(
        vae=vae,
        text_encoder=text_encoder,
        tokenizer=tokenizer,
        unet=unet,
        scheduler=scheduler,
        feature_extractor=feature_extractor,
        controlnet_map=controlnet_map,
    )

    # Load TI embeddings
    load_text_embeddings(pipeline)

    return pipeline


def run_inference(
    pipeline: AnimationPipeline,
    prompt: str = ...,
    n_prompt: str = ...,
    seed: int = -1,
    steps: int = 25,
    guidance_scale: float = 7.5,
    width: int = 512,
    height: int = 512,
    duration: int = 16,
    idx: int = 0,
    out_dir: PathLike = ...,
    context_frames: int = -1,
    context_stride: int = 3,
    context_overlap: int = 4,
    context_schedule: str = "uniform",
    clip_skip: int = 1,
    return_dict: bool = False,
    controlnet_map: Dict[str, Any] = None,
):
    out_dir = Path(out_dir)  # ensure out_dir is a Path

    controlnet_type_map = {}
    controlnet_image_map = {}
    # { 0 : { "type_str" : IMAGE, "type_str2" : IMAGE }  }

    if controlnet_map:
        c_image_dir = data_dir.joinpath(controlnet_map["input_image_dir"])

        for c in controlnet_map:
            item = controlnet_map[c]
            if type(item) is dict:
                if item["enable"] == True:
                    img_dir = c_image_dir.joinpath(c)
                    cond_imgs = sorted(glob.glob(os.path.join(img_dir, "[0-9]*.png"), recursive=False))
                    if len(cond_imgs) > 0:
                        controlnet_type_map[c] = {
                            "controlnet_conditioning_scale": item["controlnet_conditioning_scale"],
                            "control_guidance_start": item["control_guidance_start"],
                            "control_guidance_end": item["control_guidance_end"],
                            "control_scale_list": item["control_scale_list"],
                        }
                    for img_path in cond_imgs:
                        frame_no = int(Path(img_path).stem)
                        if frame_no not in controlnet_image_map:
                            controlnet_image_map[frame_no] = {}
                        controlnet_image_map[frame_no][c] = get_preprocessed_img(c, get_resized_image(img_path, width, height))

    if not controlnet_type_map:
        controlnet_type_map = None
    if not controlnet_image_map:
        controlnet_image_map = None

    if seed != -1:
        torch.manual_seed(seed)
    else:
        seed = torch.seed()

<<<<<<< HEAD
    pipeline_output = pipeline(
        prompt=prompt,
        negative_prompt=n_prompt,
        num_inference_steps=steps,
        guidance_scale=guidance_scale,
        width=width,
        height=height,
        video_length=duration,
        return_dict=return_dict,
        context_frames=context_frames,
        context_stride=context_stride + 1,
        context_overlap=context_overlap,
        context_schedule=context_schedule,
        clip_skip=clip_skip,
        controlnet_type_map=controlnet_type_map,
        controlnet_image_map=controlnet_image_map,
    )
=======
    with torch.inference_mode(True):
        pipeline_output = pipeline(
            prompt=prompt,
            negative_prompt=n_prompt,
            num_inference_steps=steps,
            guidance_scale=guidance_scale,
            width=width,
            height=height,
            video_length=duration,
            return_dict=return_dict,
            context_frames=context_frames,
            context_stride=context_stride + 1,
            context_overlap=context_overlap,
            context_schedule=context_schedule,
            clip_skip=clip_skip,
        )
>>>>>>> 1911af25
    logger.info("Generation complete, saving...")

    # Trim and clean up the prompt for filename use
    prompt_tags = [re_clean_prompt.sub("", tag).strip().replace(" ", "-") for tag in prompt.split(",")]
    prompt_str = "_".join((prompt_tags[:6]))

    # generate the output filename and save the video
    out_str = f"{idx:02d}_{seed}"[:251]
    out_file = out_dir.joinpath(f"{out_str}.gif")
    if return_dict is True:
        save_video(pipeline_output["videos"], out_file)
    else:
        save_video(pipeline_output, out_file)

    logger.info(f"Saved sample to {out_file}")
    return pipeline_output<|MERGE_RESOLUTION|>--- conflicted
+++ resolved
@@ -280,7 +280,6 @@
     else:
         seed = torch.seed()
 
-<<<<<<< HEAD
     pipeline_output = pipeline(
         prompt=prompt,
         negative_prompt=n_prompt,
@@ -298,24 +297,6 @@
         controlnet_type_map=controlnet_type_map,
         controlnet_image_map=controlnet_image_map,
     )
-=======
-    with torch.inference_mode(True):
-        pipeline_output = pipeline(
-            prompt=prompt,
-            negative_prompt=n_prompt,
-            num_inference_steps=steps,
-            guidance_scale=guidance_scale,
-            width=width,
-            height=height,
-            video_length=duration,
-            return_dict=return_dict,
-            context_frames=context_frames,
-            context_stride=context_stride + 1,
-            context_overlap=context_overlap,
-            context_schedule=context_schedule,
-            clip_skip=clip_skip,
-        )
->>>>>>> 1911af25
     logger.info("Generation complete, saving...")
 
     # Trim and clean up the prompt for filename use
