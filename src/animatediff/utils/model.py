--- conflicted
+++ resolved
@@ -40,11 +40,7 @@
     if model_is_repo_id:
         logger.debug("Base model is a HuggingFace repo ID")
         if model_save_dir.joinpath("model_index.json").exists():
-<<<<<<< HEAD
             logger.debug(f"Base model already downloaded to: {(model_save_dir)}")
-=======
-            logger.debug(f"Base model already downloaded to: {relative_path(model_save_dir)}")
->>>>>>> 1911af25
         else:
             logger.info(f"Downloading base model from {model_name_or_path}...")
             _ = get_hf_pipeline(model_name_or_path, model_save_dir, save=True, force_download=force)
@@ -58,11 +54,7 @@
     target_dir: Optional[Path] = None,
     save: bool = True,
 ) -> StableDiffusionPipeline:
-<<<<<<< HEAD
     logger.debug(f"Converting checkpoint {(checkpoint)}")
-=======
-    logger.debug(f"Converting checkpoint {relative_path(checkpoint)}")
->>>>>>> 1911af25
     if target_dir is None:
         target_dir = pipeline_dir.joinpath(checkpoint.stem)
 
@@ -74,11 +66,7 @@
     target_dir.mkdir(parents=True, exist_ok=True)
 
     if save:
-<<<<<<< HEAD
         logger.info(f"Saving pipeline to {(target_dir)}")
-=======
-        logger.info(f"Saving pipeline to {relative_path(target_dir)}")
->>>>>>> 1911af25
         pipeline.save_pretrained(target_dir, safe_serialization=True)
     return pipeline, target_dir
 
