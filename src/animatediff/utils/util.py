from os import PathLike
from pathlib import Path
from typing import List

import torch
from einops import rearrange
from PIL import Image
from torch import Tensor
from torchvision.utils import save_image
from tqdm.rich import tqdm


def save_frames(video: Tensor, frames_dir: PathLike):
    frames_dir = Path(frames_dir)
    frames_dir.mkdir(parents=True, exist_ok=True)
    frames = rearrange(video, "b c t h w -> t b c h w")
    for idx, frame in enumerate(tqdm(frames, desc=f"Saving frames to {frames_dir.stem}")):
        save_image(frame, frames_dir.joinpath(f"{idx:03d}.png"))


def save_video(video: Tensor, save_path: PathLike, fps: int = 8):
    save_path = Path(save_path)
    save_path.parent.mkdir(parents=True, exist_ok=True)

    if video.ndim == 5:
        # batch, channels, frame, width, height -> frame, channels, width, height
        frames = video.permute(0, 2, 1, 3, 4).squeeze(0)
    elif video.ndim == 4:
        # channels, frame, width, height -> frame, channels, width, height
        frames = video.permute(1, 0, 2, 3)
    else:
        raise ValueError(f"video must be 4 or 5 dimensional, got {video.ndim}")

    # Add 0.5 after unnormalizing to [0, 255] to round to the nearest integer
    frames = frames.mul(255).add_(0.5).clamp_(0, 255).permute(0, 2, 3, 1).to("cpu", torch.uint8).numpy()

    images = [Image.fromarray(frame) for frame in frames]
    images[0].save(fp=save_path, format="GIF", append_images=images[1:], save_all=True, duration=(1 / fps * 1000), loop=0)


<<<<<<< HEAD
def path_from_cwd(path: PathLike) -> str:
    path = Path(path)
    return str(path.absolute().relative_to(Path.cwd()))


def resize_for_condition_image(input_image: Image, us_width: int, us_height: int):
    input_image = input_image.convert("RGB")
    H = int(round(us_height / 64.0)) * 64
    W = int(round(us_width / 64.0)) * 64
    img = input_image.resize((W, H), resample=Image.LANCZOS)
    return img


def get_resized_images(org_images_path: List[str], us_width: int, us_height: int):
    images = [Image.open(p) for p in org_images_path]

    W, H = images[0].size

    if us_width == -1:
        us_width = W / H * us_height
    elif us_height == -1:
        us_height = H / W * us_width

    return [resize_for_condition_image(img, us_width, us_height) for img in images]


def get_resized_image(org_image_path: str, us_width: int, us_height: int):
    image = Image.open(org_image_path)

    W, H = image.size

    if us_width == -1:
        us_width = W / H * us_height
    elif us_height == -1:
        us_height = H / W * us_width

    return resize_for_condition_image(image, us_width, us_height)
=======
def relative_path(path: PathLike, base: PathLike = Path.cwd()) -> str:
    path = Path(path).resolve()
    base = Path(base).resolve()
    try:
        relpath = str(path.relative_to(base))
    except ValueError:
        relpath = str(path)
    return relpath
>>>>>>> 1911af25
<|MERGE_RESOLUTION|>--- conflicted
+++ resolved
@@ -38,7 +38,6 @@
     images[0].save(fp=save_path, format="GIF", append_images=images[1:], save_all=True, duration=(1 / fps * 1000), loop=0)
 
 
-<<<<<<< HEAD
 def path_from_cwd(path: PathLike) -> str:
     path = Path(path)
     return str(path.absolute().relative_to(Path.cwd()))
@@ -76,7 +75,7 @@
         us_height = H / W * us_width
 
     return resize_for_condition_image(image, us_width, us_height)
-=======
+
 def relative_path(path: PathLike, base: PathLike = Path.cwd()) -> str:
     path = Path(path).resolve()
     base = Path(base).resolve()
@@ -84,5 +83,4 @@
         relpath = str(path.relative_to(base))
     except ValueError:
         relpath = str(path)
-    return relpath
->>>>>>> 1911af25
+    return relpath