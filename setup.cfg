[metadata]
name = animatediff
author = Andi Powers-Holmes
email = aholmes@omnom.net
maintainer = Andi Powers-Holmes
maintainer_email = aholmes@omnom.net
license_files = LICENSE.md

[options]
python_requires = >=3.10
packages = find:
package_dir =
    =src
py_modules =
    animatediff
include_package_data = True
install_requires =
    accelerate >= 0.20.3
    colorama >= 0.4.3, < 0.5.0
    cmake >= 3.25.0
<<<<<<< HEAD
    diffusers == 0.18.2
=======
    diffusers >= 0.21.0
>>>>>>> 1911af25
    einops >= 0.6.1
    gdown >= 4.6.6
    ninja >= 1.11.0
    numpy >= 1.22.4
    omegaconf >= 2.3.0
    pillow >= 9.4.0, < 10.0.0
    pydantic >= 1.10.0, < 2.0.0
    rich >= 13.0.0, < 14.0.0
    safetensors >= 0.3.1
    sentencepiece >= 0.1.99
    shellingham >= 1.5.0, < 2.0.0
    torch >= 2.0.0, < 2.2.0
    torchaudio
    torchvision
    transformers >= 4.30.2
    typer >= 0.9.0, < 1.0.0
    controlnet_aux
    matplotlib


[options.packages.find]
where = src

[options.package_data]
    * = *.txt, *.md

[options.extras_require]
dev =
    black >= 22.3.0
    ruff >= 0.0.234
    setuptools-scm >= 7.0.0
    pre-commit >= 3.3.0
    ipython
xformers =
    xformers >= 0.0.21
rife =
    ffmpeg-python >= 0.2.0

[options.entry_points]
console_scripts =
    animatediff = animatediff.cli:cli

[flake8]
max-line-length = 110
ignore =
    # these are annoying during development but should be enabled later
    F401 # module imported but unused
    F841 # local variable is assigned to but never used
    # black automatically fixes this
    E501 # line too long
    # black breaks these two rules:
    E203 # whitespace before :
    W503 # line break before binary operator
extend-exclude =
    .venv<|MERGE_RESOLUTION|>--- conflicted
+++ resolved
@@ -18,11 +18,7 @@
     accelerate >= 0.20.3
     colorama >= 0.4.3, < 0.5.0
     cmake >= 3.25.0
-<<<<<<< HEAD
-    diffusers == 0.18.2
-=======
     diffusers >= 0.21.0
->>>>>>> 1911af25
     einops >= 0.6.1
     gdown >= 4.6.6
     ninja >= 1.11.0
